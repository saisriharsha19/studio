
'use client';

import * as React from 'react';
import { useRouter, usePathname, useSearchParams } from 'next/navigation';
import type { LibrarySubmission } from '@/hooks/use-prompts';
import { Card, CardContent, CardHeader } from '@/components/ui/card';
import { Table, TableBody, TableCell, TableHead, TableHeader, TableRow } from '@/components/ui/table';
import { Badge } from '@/components/ui/badge';
import { Button } from '@/components/ui/button';
import { format } from 'date-fns';
import {
  Dialog,
  DialogContent,
  DialogDescription,
  DialogFooter,
  DialogHeader,
  DialogTitle,
} from '@/components/ui/dialog';
import { Textarea } from './ui/textarea';
import { useToast } from '@/hooks/use-toast';
import { reviewLibrarySubmission } from '@/app/actions';
import { ThumbsUp, ThumbsDown, Eye, FileClock } from 'lucide-react';
import { Tabs, TabsList, TabsTrigger } from './ui/tabs';
import { Tooltip, TooltipContent, TooltipProvider, TooltipTrigger } from './ui/tooltip';
import { formatDistanceToNow } from 'date-fns';
<<<<<<< HEAD
=======
import { useAuth } from '@/hooks/use-auth';
>>>>>>> ce3ab5cd

type ReviewAction = 'approve' | 'reject';
type Status = 'PENDING' | 'APPROVED' | 'REJECTED';

const isValidDate = (date: any): date is string | number | Date => {
  if (!date) return false;
  const parsedDate = new Date(date);
  return !isNaN(parsedDate.getTime());
};

export function AdminSubmissionsClient({
  initialStatus,
  pendingSubmissions,
  approvedSubmissions,
  rejectedSubmissions,
}: {
  initialStatus: Status;
  pendingSubmissions: LibrarySubmission[];
  approvedSubmissions: LibrarySubmission[];
  rejectedSubmissions: LibrarySubmission[];
}) {
  const router = useRouter();
  const pathname = usePathname();
  const { toast } = useToast();
  const { token } = useAuth();

  const [status, setStatus] = React.useState<Status>(initialStatus);
  const [selectedSubmission, setSelectedSubmission] = React.useState<LibrarySubmission | null>(null);
  const [reviewNotes, setReviewNotes] = React.useState('');
  const [isSubmitting, setIsSubmitting] = React.useState(false);
  const [isDialogOpen, setIsDialogOpen] = React.useState(false);

  const submissionsMap: Record<Status, LibrarySubmission[]> = {
    PENDING: pendingSubmissions,
    APPROVED: approvedSubmissions,
    REJECTED: rejectedSubmissions,
  };

  const currentSubmissions = submissionsMap[status] || [];

  const handleStatusChange = (newStatus: string) => {
    const validStatus = newStatus as Status;
    setStatus(validStatus);
<<<<<<< HEAD
    router.push(`${pathname}?status=${validStatus}`);
=======
    // Update URL without reloading the page, state change handles the render
    router.push(`${pathname}?status=${validStatus}`, { scroll: false });
>>>>>>> ce3ab5cd
  };

  const openReviewDialog = (submission: LibrarySubmission) => {
    setSelectedSubmission(submission);
    setReviewNotes(submission.admin_notes || '');
    setIsDialogOpen(true);
  };

  const handleReview = async (action: ReviewAction) => {
    if (!selectedSubmission || !token) return;

    setIsSubmitting(true);
    try {
      await reviewLibrarySubmission(selectedSubmission.id, action, reviewNotes, token);
      toast({
        title: 'Success',
        description: `Submission has been ${action}d.`,
      });
      setIsDialogOpen(false);
      // This will force a server-side refetch of the page with new props
      router.refresh(); 
    } catch (error: any) {
      toast({
        variant: 'destructive',
        title: 'Error',
        description: error.message || 'Failed to process review.',
      });
    } finally {
      setIsSubmitting(false);
    }
  };
  
  React.useEffect(() => {
    setStatus(initialStatus);
  }, [initialStatus]);


  return (
    <TooltipProvider>
      <Dialog open={isDialogOpen} onOpenChange={setIsDialogOpen}>
        <DialogContent>
          <DialogHeader>
            <DialogTitle>Review Prompt Submission</DialogTitle>
            <DialogDescription>Review the prompt and approve or reject it.</DialogDescription>
          </DialogHeader>
          {selectedSubmission && (
            <div className="space-y-4 py-4">
              <div className="max-h-60 overflow-y-auto rounded-md border bg-muted p-3">
                <p className="text-sm whitespace-pre-wrap">{selectedSubmission.prompt_text}</p>
              </div>
              <div className="text-sm">
                <p>
                  <span className="font-semibold">Submitted by:</span> {selectedSubmission.user?.full_name || 'N/A'} ({selectedSubmission.user?.email || 'Unknown User'})
                </p>
                <p>
<<<<<<< HEAD
                  <span className="font-semibold">User Notes:</span> {selectedSubmission.user_notes || 'N/A'}
=======
                  <span className="font-semibold">User Notes:</span> {selectedSubmission.submission_notes || 'N/A'}
>>>>>>> ce3ab5cd
                </p>
              </div>
              <Textarea
                placeholder="Add optional admin notes..."
                value={reviewNotes}
                onChange={(e) => setReviewNotes(e.target.value)}
              />
            </div>
          )}
          <DialogFooter>
            <Button variant="secondary" onClick={() => setIsDialogOpen(false)}>Cancel</Button>
            <Button
              variant="destructive"
              onClick={() => handleReview('reject')}
              disabled={isSubmitting}
            >
              <ThumbsDown className="mr-2 h-4 w-4" /> Reject
            </Button>
            <Button 
                onClick={() => handleReview('approve')} 
                disabled={isSubmitting}
                className="bg-green-600 hover:bg-green-700 text-white"
            >
              <ThumbsUp className="mr-2 h-4 w-4" /> Approve
            </Button>
          </DialogFooter>
        </DialogContent>
      </Dialog>

      <Card>
        <CardHeader>
          <Tabs value={status} onValueChange={handleStatusChange}>
            <TabsList>
              <TabsTrigger value="PENDING">Pending ({pendingSubmissions.length})</TabsTrigger>
              <TabsTrigger value="APPROVED">Approved ({approvedSubmissions.length})</TabsTrigger>
              <TabsTrigger value="REJECTED">Rejected ({rejectedSubmissions.length})</TabsTrigger>
            </TabsList>
          </Tabs>
        </CardHeader>
        <CardContent>
          {currentSubmissions.length > 0 ? (
            <Table>
              <TableHeader>
                <TableRow>
                  <TableHead>User</TableHead>
                  <TableHead className="hidden sm:table-cell">Submitted</TableHead>
                  <TableHead>Status</TableHead>
                  <TableHead className="text-right">Actions</TableHead>
                </TableRow>
              </TableHeader>
              <TableBody>
                {currentSubmissions.map((sub) => (
                  <TableRow key={sub.id}>
                    <TableCell>
                      <div className="font-medium">{sub.user?.full_name || 'N/A'}</div>
                      <div className="text-sm text-muted-foreground">{sub.user?.email}</div>
                    </TableCell>
                    <TableCell className="hidden sm:table-cell">
                      {isValidDate(sub.submitted_at) ? (
                        <Tooltip>
                          <TooltipTrigger>
                            <span className="cursor-default">{format(new Date(sub.submitted_at), 'MMM d, yyyy')}</span>
                          </TooltipTrigger>
                          <TooltipContent>
                            <p>{formatDistanceToNow(new Date(sub.submitted_at), { addSuffix: true })}</p>
                          </TooltipContent>
                        </Tooltip>
                      ) : (
                        'Invalid date'
                      )}
                    </TableCell>
                    <TableCell>
                      <Badge
                        variant={
                          sub.status === 'APPROVED' ? 'default' : sub.status === 'REJECTED' ? 'destructive' : 'secondary'
                        }
                        className={sub.status === 'APPROVED' ? "bg-green-600" : ""}
                      >
                        {sub.status}
                      </Badge>
                    </TableCell>
                    <TableCell className="text-right">
                      <Button variant="ghost" size="icon" onClick={() => openReviewDialog(sub)}>
                        <Eye className="h-4 w-4" />
                        <span className="sr-only">Review</span>
                      </Button>
                    </TableCell>
                  </TableRow>
                ))}
              </TableBody>
            </Table>
          ) : (
            <div className="flex flex-col items-center justify-center p-8 text-center">
              <FileClock className="h-12 w-12 text-muted-foreground" />
              <p className="mt-4 font-semibold">No submissions found</p>
              <p className="text-sm text-muted-foreground">There are no submissions with the status "{status}".</p>
            </div>
          )}
        </CardContent>
      </Card>
    </TooltipProvider>
  );
}<|MERGE_RESOLUTION|>--- conflicted
+++ resolved
@@ -24,10 +24,7 @@
 import { Tabs, TabsList, TabsTrigger } from './ui/tabs';
 import { Tooltip, TooltipContent, TooltipProvider, TooltipTrigger } from './ui/tooltip';
 import { formatDistanceToNow } from 'date-fns';
-<<<<<<< HEAD
-=======
 import { useAuth } from '@/hooks/use-auth';
->>>>>>> ce3ab5cd
 
 type ReviewAction = 'approve' | 'reject';
 type Status = 'PENDING' | 'APPROVED' | 'REJECTED';
@@ -71,12 +68,8 @@
   const handleStatusChange = (newStatus: string) => {
     const validStatus = newStatus as Status;
     setStatus(validStatus);
-<<<<<<< HEAD
-    router.push(`${pathname}?status=${validStatus}`);
-=======
     // Update URL without reloading the page, state change handles the render
     router.push(`${pathname}?status=${validStatus}`, { scroll: false });
->>>>>>> ce3ab5cd
   };
 
   const openReviewDialog = (submission: LibrarySubmission) => {
@@ -132,11 +125,7 @@
                   <span className="font-semibold">Submitted by:</span> {selectedSubmission.user?.full_name || 'N/A'} ({selectedSubmission.user?.email || 'Unknown User'})
                 </p>
                 <p>
-<<<<<<< HEAD
-                  <span className="font-semibold">User Notes:</span> {selectedSubmission.user_notes || 'N/A'}
-=======
                   <span className="font-semibold">User Notes:</span> {selectedSubmission.submission_notes || 'N/A'}
->>>>>>> ce3ab5cd
                 </p>
               </div>
               <Textarea
