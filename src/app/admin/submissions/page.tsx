
import { getAdminLibrarySubmissions } from "@/app/actions";
import { AdminSubmissionsClient } from "@/components/admin-submissions-client";
<<<<<<< HEAD
=======
import { cookies } from 'next/headers';
>>>>>>> ce3ab5cd

export default async function AdminSubmissionsPage({
  searchParams,
}: {
  searchParams: { [key: string]: string | string[] | undefined };
}) {
<<<<<<< HEAD
  const initialStatus = (searchParams.status as 'PENDING' | 'APPROVED' | 'REJECTED') || 'PENDING';
  
  // Fetch all statuses concurrently to provide to the client for instant filtering
  const [pending, approved, rejected] = await Promise.all([
    getAdminLibrarySubmissions('PENDING'),
    getAdminLibrarySubmissions('APPROVED'),
    getAdminLibrarySubmissions('REJECTED'),
=======
  const cookieStore = cookies();
  const token = cookieStore.get('auth_token')?.value;

  const initialStatus = (searchParams.status as 'PENDING' | 'APPROVED' | 'REJECTED') || 'PENDING';
  
  if (!token) {
    // Handle case where user is not authenticated.
    return (
        <div>
            <h2 className="text-xl font-bold tracking-tight mb-4">Library Submissions</h2>
            <p className="text-muted-foreground">You must be logged in as an admin to view submissions.</p>
        </div>
    );
  }

  // Fetch all statuses concurrently to provide to the client for instant filtering
  const [pending, approved, rejected] = await Promise.all([
    getAdminLibrarySubmissions('PENDING', token),
    getAdminLibrarySubmissions('APPROVED', token),
    getAdminLibrarySubmissions('REJECTED', token),
>>>>>>> ce3ab5cd
  ]);

  return (
    <div>
      <h2 className="text-xl font-bold tracking-tight mb-4">Library Submissions</h2>
      <AdminSubmissionsClient
        initialStatus={initialStatus}
        pendingSubmissions={pending}
        approvedSubmissions={approved}
        rejectedSubmissions={rejected}
      />
    </div>
  );
}<|MERGE_RESOLUTION|>--- conflicted
+++ resolved
@@ -1,25 +1,13 @@
 
 import { getAdminLibrarySubmissions } from "@/app/actions";
 import { AdminSubmissionsClient } from "@/components/admin-submissions-client";
-<<<<<<< HEAD
-=======
 import { cookies } from 'next/headers';
->>>>>>> ce3ab5cd
 
 export default async function AdminSubmissionsPage({
   searchParams,
 }: {
   searchParams: { [key: string]: string | string[] | undefined };
 }) {
-<<<<<<< HEAD
-  const initialStatus = (searchParams.status as 'PENDING' | 'APPROVED' | 'REJECTED') || 'PENDING';
-  
-  // Fetch all statuses concurrently to provide to the client for instant filtering
-  const [pending, approved, rejected] = await Promise.all([
-    getAdminLibrarySubmissions('PENDING'),
-    getAdminLibrarySubmissions('APPROVED'),
-    getAdminLibrarySubmissions('REJECTED'),
-=======
   const cookieStore = cookies();
   const token = cookieStore.get('auth_token')?.value;
 
@@ -40,7 +28,6 @@
     getAdminLibrarySubmissions('PENDING', token),
     getAdminLibrarySubmissions('APPROVED', token),
     getAdminLibrarySubmissions('REJECTED', token),
->>>>>>> ce3ab5cd
   ]);
 
   return (
